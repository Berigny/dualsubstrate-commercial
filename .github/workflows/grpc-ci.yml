name: gRPC & OpenAPI

on:
  push:
    paths:
      - "proto/**"
      - "api/**"
      - "sdk/python/**"
      - ".github/workflows/grpc-ci.yml"
      - "Makefile"
  pull_request:

permissions:
  contents: read
  packages: read

jobs:
  build:
    permissions:
      contents: read
      packages: read
    runs-on: ubuntu-latest
    env:
      FLY_ACCESS_TOKEN: ${{ secrets.FLY_ACCESS_TOKEN }}
    steps:
      - uses: actions/checkout@v4

      - name: Login to GitHub Container Registry
        run: |
          echo "${{ secrets.GITHUB_TOKEN }}" | \
            docker login ghcr.io -u ${{ github.actor }} --password-stdin

      - name: Login to Fly.io registry
<<<<<<< HEAD
        if: ${{ env.FLY_ACCESS_TOKEN != '' }}
        run: |
          echo "${FLY_ACCESS_TOKEN}" | \
=======
        if: ${{ secrets.FLY_ACCESS_TOKEN != '' }}
        run: |
          echo "${{ secrets.FLY_ACCESS_TOKEN }}" | \
>>>>>>> eac8039a
            docker login registry.fly.io -u x --password-stdin
      - uses: actions/setup-python@v5
        with:
          python-version: "3.11"
      - name: Install deps
        run: |
          pip install -r api/requirements.grpc.txt
      - uses: bufbuild/buf-setup-action@v1
      - name: Generate stubs
        run: make grpc.gen
      - name: Install protoc-gen-openapiv2 plugin
        run: |
          set -euxo pipefail
          INSTALL_DIR="$HOME/bin"
          mkdir -p "$INSTALL_DIR"
          curl -sSL \
            -o /tmp/protoc-gen-openapiv2.tgz \
            https://github.com/grpc-ecosystem/grpc-gateway/releases/download/v2.19.0/protoc-gen-openapiv2-v2.19.0-linux-x86_64.tar.gz
          tar -xzf /tmp/protoc-gen-openapiv2.tgz -C /tmp
          mv /tmp/protoc-gen-openapiv2-v2.19.0-linux-x86_64/protoc-gen-openapiv2 "$INSTALL_DIR/"
          chmod +x "$INSTALL_DIR/protoc-gen-openapiv2"
          echo "$INSTALL_DIR" >> "$GITHUB_PATH"
          rm -rf /tmp/protoc-gen-openapiv2.tgz /tmp/protoc-gen-openapiv2-v2.19.0-linux-x86_64
      - name: Generate OpenAPI
        run: |
          set -euxo pipefail
          mkdir -p openapi
          PROTO_EXPORT_DIR=$(mktemp -d)
          PY_INCLUDE_DIR=$(python -c 'import grpc_tools, pathlib; print(pathlib.Path(grpc_tools.__file__).resolve().parent / "_proto")')
          buf export . --path proto --output "$PROTO_EXPORT_DIR"
          PLUGIN_PATH=$(which protoc-gen-openapiv2)
          python -m grpc_tools.protoc \
            -Iproto \
            -I"$PROTO_EXPORT_DIR" \
            -I"$PY_INCLUDE_DIR" \
            --plugin=protoc-gen-openapiv2="$PLUGIN_PATH" \
            --openapiv2_out=openapi \
            --openapiv2_opt=logtostderr=true \
            proto/dualsubstrate/v1/ledger.proto
          rm -rf "$PROTO_EXPORT_DIR"
      - name: Lint proto presence
        run: test -f openapi/dualsubstrate.v1.swagger.json<|MERGE_RESOLUTION|>--- conflicted
+++ resolved
@@ -31,15 +31,9 @@
             docker login ghcr.io -u ${{ github.actor }} --password-stdin
 
       - name: Login to Fly.io registry
-<<<<<<< HEAD
         if: ${{ env.FLY_ACCESS_TOKEN != '' }}
         run: |
           echo "${FLY_ACCESS_TOKEN}" | \
-=======
-        if: ${{ secrets.FLY_ACCESS_TOKEN != '' }}
-        run: |
-          echo "${{ secrets.FLY_ACCESS_TOKEN }}" | \
->>>>>>> eac8039a
             docker login registry.fly.io -u x --password-stdin
       - uses: actions/setup-python@v5
         with:
@@ -65,20 +59,4 @@
           rm -rf /tmp/protoc-gen-openapiv2.tgz /tmp/protoc-gen-openapiv2-v2.19.0-linux-x86_64
       - name: Generate OpenAPI
         run: |
-          set -euxo pipefail
-          mkdir -p openapi
-          PROTO_EXPORT_DIR=$(mktemp -d)
-          PY_INCLUDE_DIR=$(python -c 'import grpc_tools, pathlib; print(pathlib.Path(grpc_tools.__file__).resolve().parent / "_proto")')
-          buf export . --path proto --output "$PROTO_EXPORT_DIR"
-          PLUGIN_PATH=$(which protoc-gen-openapiv2)
-          python -m grpc_tools.protoc \
-            -Iproto \
-            -I"$PROTO_EXPORT_DIR" \
-            -I"$PY_INCLUDE_DIR" \
-            --plugin=protoc-gen-openapiv2="$PLUGIN_PATH" \
-            --openapiv2_out=openapi \
-            --openapiv2_opt=logtostderr=true \
-            proto/dualsubstrate/v1/ledger.proto
-          rm -rf "$PROTO_EXPORT_DIR"
-      - name: Lint proto presence
-        run: test -f openapi/dualsubstrate.v1.swagger.json+          set -euxo pipefail